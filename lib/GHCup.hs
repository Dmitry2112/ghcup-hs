--- conflicted
+++ resolved
@@ -115,1207 +115,6 @@
   liftE $ downloadCached' dlinfo Nothing mfp
 
 
-<<<<<<< HEAD
-fetchGHCSrc :: ( MonadFail m
-               , MonadMask m
-               , MonadCatch m
-               , MonadReader env m
-               , HasDirs env
-               , HasSettings env
-               , HasPlatformReq env
-               , HasGHCupInfo env
-               , HasLog env
-               , MonadResource m
-               , MonadIO m
-               , MonadUnliftIO m
-               )
-            => Version
-            -> Maybe FilePath
-            -> Excepts
-                 '[ DigestError
-                  , GPGError
-                  , DownloadFailed
-                  , NoDownload
-                  ]
-                 m
-                 FilePath
-fetchGHCSrc v mfp = do
-  GHCupInfo { _ghcupDownloads = dls } <- lift getGHCupInfo
-  dlInfo <-
-    preview (ix GHC % ix v % viSourceDL % _Just) dls
-      ?? NoDownload
-  liftE $ downloadCached' dlInfo Nothing mfp
-
-
-
-    -------------------------
-    --[ Tool installation ]--
-    -------------------------
-
-
--- | Like 'installGHCBin', except takes the 'DownloadInfo' as
--- argument instead of looking it up from 'GHCupDownloads'.
-installGHCBindist :: ( MonadFail m
-                     , MonadMask m
-                     , MonadCatch m
-                     , MonadReader env m
-                     , HasDirs env
-                     , HasSettings env
-                     , HasPlatformReq env
-                     , HasLog env
-                     , MonadResource m
-                     , MonadIO m
-                     , MonadUnliftIO m
-                     )
-                  => DownloadInfo    -- ^ where/how to download
-                  -> Version         -- ^ the version to install
-                  -> InstallDir
-                  -> Bool            -- ^ Force install
-                  -> Excepts
-                       '[ AlreadyInstalled
-                        , BuildFailed
-                        , DigestError
-                        , GPGError
-                        , DownloadFailed
-                        , NoDownload
-                        , NotInstalled
-                        , UnknownArchive
-                        , TarDirDoesNotExist
-                        , DirNotEmpty
-                        , ArchiveResult
-                        , ProcessError
-                        ]
-                       m
-                       ()
-installGHCBindist dlinfo ver installDir forceInstall = do
-  let tver = mkTVer ver
-
-  lift $ logDebug $ "Requested to install GHC with " <> prettyVer ver
-
-  regularGHCInstalled <- lift $ checkIfToolInstalled GHC ver
-
-  if
-    | not forceInstall
-    , regularGHCInstalled
-    , GHCupInternal <- installDir -> do
-        throwE $ AlreadyInstalled GHC ver
-
-    | forceInstall
-    , regularGHCInstalled
-    , GHCupInternal <- installDir -> do
-        lift $ logInfo "Removing the currently installed GHC version first!"
-        liftE $ rmGHCVer tver
-
-    | otherwise -> pure ()
-
-  -- download (or use cached version)
-  dl <- liftE $ downloadCached dlinfo Nothing
-
-
-  toolchainSanityChecks
-
-  case installDir of
-    IsolateDir isoDir -> do                        -- isolated install
-      lift $ logInfo $ "isolated installing GHC to " <> T.pack isoDir
-      liftE $ installPackedGHC dl (view dlSubdir dlinfo) (IsolateDirResolved isoDir) ver forceInstall
-    GHCupInternal -> do                            -- regular install
-      -- prepare paths
-      ghcdir <- lift $ ghcupGHCDir tver
-
-      liftE $ installPackedGHC dl (view dlSubdir dlinfo) (GHCupDir ghcdir) ver forceInstall
-
-      -- make symlinks & stuff when regular install,
-      liftE $ postGHCInstall tver
-
- where
-  toolchainSanityChecks = do
-    r <- forM ["CC", "LD"] (liftIO . lookupEnv)
-    case catMaybes r of
-      [] -> pure ()
-      _ -> do
-        lift $ logWarn $ "CC/LD environment variable is set. This will change the compiler/linker"
-         <> "\n" <> "GHC uses internally and can cause defunct GHC in some cases (e.g. in Anaconda"
-         <> "\n" <> "environments). If you encounter problems, unset CC and LD and reinstall."
-
-
--- | Install a packed GHC distribution. This only deals with unpacking and the GHC
--- build system and nothing else.
-installPackedGHC :: ( MonadMask m
-                    , MonadCatch m
-                    , MonadReader env m
-                    , HasDirs env
-                    , HasPlatformReq env
-                    , HasSettings env
-                    , MonadThrow m
-                    , HasLog env
-                    , MonadIO m
-                    , MonadUnliftIO m
-                    , MonadFail m
-                    )
-                 => FilePath          -- ^ Path to the packed GHC bindist
-                 -> Maybe TarDir      -- ^ Subdir of the archive
-                 -> InstallDirResolved
-                 -> Version           -- ^ The GHC version
-                 -> Bool              -- ^ Force install
-                 -> Excepts
-                      '[ BuildFailed
-                       , UnknownArchive
-                       , TarDirDoesNotExist
-                       , DirNotEmpty
-                       , ArchiveResult
-                       , ProcessError
-                       ] m ()
-installPackedGHC dl msubdir inst ver forceInstall = do
-  PlatformRequest {..} <- lift getPlatformReq
-
-  unless forceInstall
-    (liftE $ installDestSanityCheck inst)
-
-  -- unpack
-  tmpUnpack <- lift mkGhcupTmpDir
-  liftE $ cleanUpOnError tmpUnpack (unpackToDir tmpUnpack dl)
-  liftE $ catchWarn $ lEM @_ @'[ProcessError] $ darwinNotarization _rPlatform tmpUnpack
-
-  -- the subdir of the archive where we do the work
-  workdir <- maybe (pure tmpUnpack)
-                   (liftE . intoSubdir tmpUnpack)
-                   msubdir
-
-  liftE $ runBuildAction tmpUnpack
-                         (case inst of
-                           IsolateDirResolved _ -> Nothing -- don't clean up for isolated installs, since that'd potentially delete other
-                                                   -- user files if '--force' is supplied
-                           GHCupDir d -> Just d
-                           )
-                         (installUnpackedGHC workdir inst ver)
-
-
--- | Install an unpacked GHC distribution. This only deals with the GHC
--- build system and nothing else.
-installUnpackedGHC :: ( MonadReader env m
-                      , HasPlatformReq env
-                      , HasDirs env
-                      , HasSettings env
-                      , MonadThrow m
-                      , HasLog env
-                      , MonadIO m
-                      , MonadUnliftIO m
-                      , MonadMask m
-                      )
-                   => FilePath            -- ^ Path to the unpacked GHC bindist (where the configure script resides)
-                   -> InstallDirResolved  -- ^ Path to install to
-                   -> Version             -- ^ The GHC version
-                   -> Excepts '[ProcessError] m ()
-installUnpackedGHC path inst ver
-  | isWindows = do
-      lift $ logInfo "Installing GHC (this may take a while)"
-      -- Windows bindists are relocatable and don't need
-      -- to run configure.
-      -- We also must make sure to preserve mtime to not confuse ghc-pkg.
-      lift $ withRunInIO $ \run -> flip onException (case inst of
-                                                      IsolateDirResolved _ -> pure ()
-                                                      GHCupDir d -> run $ recyclePathForcibly d
-                                                    ) $ copyDirectoryRecursive path (fromInstallDir inst) $ \source dest -> do
-        mtime <- getModificationTime source
-        moveFilePortable source dest
-        setModificationTime dest mtime
-  | otherwise = do
-      PlatformRequest {..} <- lift getPlatformReq
-
-      let alpineArgs
-           | ver >= [vver|8.2.2|], Linux Alpine <- _rPlatform
-           = ["--disable-ld-override"]
-           | otherwise
-           = []
-
-      lift $ logInfo "Installing GHC (this may take a while)"
-      lEM $ execLogged "sh"
-                       ("./configure" : ("--prefix=" <> fromInstallDir inst)
-                        : alpineArgs
-                       )
-                       (Just path)
-                       "ghc-configure"
-                       Nothing
-      lEM $ make ["install"] (Just path)
-      pure ()
-
-
--- | Installs GHC into @~\/.ghcup\/ghc/\<ver\>@ and places the
--- following symlinks in @~\/.ghcup\/bin@:
---
---   * @ghc-x.y.z -> ..\/ghc\/x.y.z\/bin/ghc@
---   * @ghc-x.y   -> ..\/ghc\/x.y.z\/bin/ghc@ (if x.y.z is the latest x.y version)
-installGHCBin :: ( MonadFail m
-                 , MonadMask m
-                 , MonadCatch m
-                 , MonadReader env m
-                 , HasPlatformReq env
-                 , HasGHCupInfo env
-                 , HasDirs env
-                 , HasSettings env
-                 , HasLog env
-                 , MonadResource m
-                 , MonadIO m
-                 , MonadUnliftIO m
-                 )
-              => Version         -- ^ the version to install
-              -> InstallDir
-              -> Bool            -- ^ force install
-              -> Excepts
-                   '[ AlreadyInstalled
-                    , BuildFailed
-                    , DigestError
-                    , GPGError
-                    , DownloadFailed
-                    , NoDownload
-                    , NotInstalled
-                    , UnknownArchive
-                    , TarDirDoesNotExist
-                    , DirNotEmpty
-                    , ArchiveResult
-                    , ProcessError
-                    ]
-                   m
-                   ()
-installGHCBin ver installDir forceInstall = do
-  dlinfo <- liftE $ getDownloadInfo GHC ver
-  liftE $ installGHCBindist dlinfo ver installDir forceInstall
-
-
--- | Like 'installCabalBin', except takes the 'DownloadInfo' as
--- argument instead of looking it up from 'GHCupDownloads'.
-installCabalBindist :: ( MonadMask m
-                       , MonadCatch m
-                       , MonadReader env m
-                       , HasPlatformReq env
-                       , HasDirs env
-                       , HasSettings env
-                       , HasLog env
-                       , MonadResource m
-                       , MonadIO m
-                       , MonadUnliftIO m
-                       , MonadFail m
-                       )
-                    => DownloadInfo
-                    -> Version
-                    -> InstallDir
-                    -> Bool           -- ^ Force install
-                    -> Excepts
-                         '[ AlreadyInstalled
-                          , CopyError
-                          , DigestError
-                          , GPGError
-                          , DownloadFailed
-                          , NoDownload
-                          , NotInstalled
-                          , UnknownArchive
-                          , TarDirDoesNotExist
-                          , ArchiveResult
-                          , FileAlreadyExistsError
-                          ]
-                         m
-                         ()
-installCabalBindist dlinfo ver installDir forceInstall = do
-  lift $ logDebug $ "Requested to install cabal version " <> prettyVer ver
-
-  PlatformRequest {..} <- lift getPlatformReq
-  Dirs {..} <- lift getDirs
-
-  -- check if we already have a regular cabal already installed
-  regularCabalInstalled <- lift $ checkIfToolInstalled Cabal ver
-
-  if
-    | not forceInstall
-    , regularCabalInstalled
-    , GHCupInternal <- installDir -> do
-        throwE $ AlreadyInstalled Cabal ver
-
-    | forceInstall
-    , regularCabalInstalled
-    , GHCupInternal <- installDir -> do
-        lift $ logInfo "Removing the currently installed version first!"
-        liftE $ rmCabalVer ver
-
-    | otherwise -> pure ()
-
-
-  -- download (or use cached version)
-  dl <- liftE $ downloadCached dlinfo Nothing
-
-  -- unpack
-  tmpUnpack <- lift withGHCupTmpDir
-  liftE $ cleanUpOnError tmpUnpack (unpackToDir tmpUnpack dl)
-  liftE $ catchWarn $ lEM @_ @'[ProcessError] $ darwinNotarization _rPlatform tmpUnpack
-
-  -- the subdir of the archive where we do the work
-  workdir <- maybe (pure tmpUnpack) (liftE . intoSubdir tmpUnpack) (view dlSubdir dlinfo)
-
-  case installDir of
-    IsolateDir isoDir -> do             -- isolated install
-      lift $ logInfo $ "isolated installing Cabal to " <> T.pack isoDir
-      liftE $ installCabalUnpacked workdir (IsolateDirResolved isoDir) ver forceInstall
-
-    GHCupInternal -> do                 -- regular install
-      liftE $ installCabalUnpacked workdir (GHCupDir binDir) ver forceInstall
-
-
--- | Install an unpacked cabal distribution.Symbol
-installCabalUnpacked :: (MonadCatch m, HasLog env, MonadIO m, MonadReader env m)
-              => FilePath      -- ^ Path to the unpacked cabal bindist (where the executable resides)
-              -> InstallDirResolved      -- ^ Path to install to
-              -> Version
-              -> Bool          -- ^ Force Install
-              -> Excepts '[CopyError, FileAlreadyExistsError] m ()
-installCabalUnpacked path inst ver forceInstall = do
-  lift $ logInfo "Installing cabal"
-  let cabalFile = "cabal"
-  liftIO $ createDirRecursive' (fromInstallDir inst)
-  let destFileName = cabalFile
-        <> (case inst of
-              IsolateDirResolved _ -> ""
-              GHCupDir _ -> ("-" <>) . T.unpack . prettyVer $ ver
-           )
-        <> exeExt
-  let destPath = fromInstallDir inst </> destFileName
-
-  unless forceInstall          -- Overwrite it when it IS a force install
-    (liftE $ throwIfFileAlreadyExists destPath)
-
-  copyFileE
-    (path </> cabalFile <> exeExt)
-    destPath
-  lift $ chmod_755 destPath
-
--- | Installs cabal into @~\/.ghcup\/bin/cabal-\<ver\>@ and
--- creates a default @cabal -> cabal-x.y.z.q@ symlink for
--- the latest installed version.
-installCabalBin :: ( MonadMask m
-                   , MonadCatch m
-                   , MonadReader env m
-                   , HasPlatformReq env
-                   , HasGHCupInfo env
-                   , HasDirs env
-                   , HasSettings env
-                   , HasLog env
-                   , MonadResource m
-                   , MonadIO m
-                   , MonadUnliftIO m
-                   , MonadFail m
-                   )
-                => Version
-                -> InstallDir
-                -> Bool           -- force install
-                -> Excepts
-                     '[ AlreadyInstalled
-                      , CopyError
-                      , DigestError
-                      , GPGError
-                      , DownloadFailed
-                      , NoDownload
-                      , NotInstalled
-                      , UnknownArchive
-                      , TarDirDoesNotExist
-                      , ArchiveResult
-                      , FileAlreadyExistsError
-                      ]
-                     m
-                     ()
-installCabalBin ver installDir forceInstall = do
-  dlinfo <- liftE $ getDownloadInfo Cabal ver
-  installCabalBindist dlinfo ver installDir forceInstall
-
-
--- | Like 'installHLSBin, except takes the 'DownloadInfo' as
--- argument instead of looking it up from 'GHCupDownloads'.
-installHLSBindist :: ( MonadMask m
-                     , MonadCatch m
-                     , MonadReader env m
-                     , HasPlatformReq env
-                     , HasDirs env
-                     , HasSettings env
-                     , HasLog env
-                     , MonadResource m
-                     , MonadIO m
-                     , MonadUnliftIO m
-                     , MonadFail m
-                     )
-                  => DownloadInfo
-                  -> Version
-                  -> InstallDir -- ^ isolated install path, if user passed any
-                  -> Bool       -- ^ Force install
-                  -> Excepts
-                       '[ AlreadyInstalled
-                        , CopyError
-                        , DigestError
-                        , GPGError
-                        , DownloadFailed
-                        , NoDownload
-                        , NotInstalled
-                        , UnknownArchive
-                        , TarDirDoesNotExist
-                        , ArchiveResult
-                        , FileAlreadyExistsError
-                        , ProcessError
-                        , DirNotEmpty
-                        ]
-                       m
-                       ()
-installHLSBindist dlinfo ver installDir forceInstall = do
-  lift $ logDebug $ "Requested to install hls version " <> prettyVer ver
-
-  PlatformRequest {..} <- lift getPlatformReq
-  Dirs {..} <- lift getDirs
-
-  regularHLSInstalled <- lift $ checkIfToolInstalled HLS ver
-
-  if
-    | not forceInstall
-    , regularHLSInstalled
-    , GHCupInternal <- installDir -> do        -- regular install
-        throwE $ AlreadyInstalled HLS ver
-
-    | forceInstall
-    , regularHLSInstalled
-    , GHCupInternal <- installDir -> do        -- regular forced install
-        lift $ logInfo "Removing the currently installed version of HLS before force installing!"
-        liftE $ rmHLSVer ver
-
-    | otherwise -> pure ()
-
-  -- download (or use cached version)
-  dl <- liftE $ downloadCached dlinfo Nothing
-
-  -- unpack
-  tmpUnpack <- lift withGHCupTmpDir
-  liftE $ cleanUpOnError tmpUnpack (unpackToDir tmpUnpack dl)
-  liftE $ catchWarn $ lEM @_ @'[ProcessError] $ darwinNotarization _rPlatform tmpUnpack
-
-  -- the subdir of the archive where we do the work
-  workdir <- maybe (pure tmpUnpack) (liftE . intoSubdir tmpUnpack) (view dlSubdir dlinfo)
-  legacy <- liftIO $ isLegacyHLSBindist workdir
-
-  if
-    | not forceInstall
-    , not legacy
-    , (IsolateDir fp) <- installDir -> liftE $ installDestSanityCheck (IsolateDirResolved fp)
-    | otherwise -> pure ()
-
-  case installDir of
-    IsolateDir isoDir -> do
-      lift $ logInfo $ "isolated installing HLS to " <> T.pack isoDir
-      if legacy
-      then liftE $ installHLSUnpackedLegacy workdir (IsolateDirResolved isoDir) ver forceInstall
-      else liftE $ runBuildAction tmpUnpack Nothing $ installHLSUnpacked workdir (IsolateDirResolved isoDir) ver
-
-    GHCupInternal -> do
-      if legacy
-      then liftE $ installHLSUnpackedLegacy workdir (GHCupDir binDir) ver forceInstall
-      else do
-        inst <- ghcupHLSDir ver
-        liftE $ runBuildAction tmpUnpack (Just inst)
-              $ installHLSUnpacked workdir (GHCupDir inst) ver
-        liftE $ setHLS ver SetHLS_XYZ Nothing
-
-
-isLegacyHLSBindist :: FilePath -- ^ Path to the unpacked hls bindist
-                   -> IO Bool
-isLegacyHLSBindist path = do
-  not <$> doesFileExist (path </> "GNUmakefile")
-
--- | Install an unpacked hls distribution.
-installHLSUnpacked :: (MonadMask m, MonadUnliftIO m, MonadReader env m, MonadFail m, HasLog env, HasDirs env, HasSettings env, MonadCatch m, MonadIO m)
-                   => FilePath      -- ^ Path to the unpacked hls bindist (where the executable resides)
-                   -> InstallDirResolved      -- ^ Path to install to
-                   -> Version
-                   -> Excepts '[ProcessError, CopyError, FileAlreadyExistsError, NotInstalled] m ()
-installHLSUnpacked path (fromInstallDir -> inst) _ = do
-  lift $ logInfo "Installing HLS"
-  liftIO $ createDirRecursive' inst
-  lEM $ make ["PREFIX=" <> inst, "install"] (Just path)
-
--- | Install an unpacked hls distribution (legacy).
-installHLSUnpackedLegacy :: (MonadReader env m, MonadFail m, HasLog env, MonadCatch m, MonadIO m)
-                         => FilePath      -- ^ Path to the unpacked hls bindist (where the executable resides)
-                         -> InstallDirResolved      -- ^ Path to install to
-                         -> Version
-                         -> Bool          -- ^ is it a force install
-                         -> Excepts '[CopyError, FileAlreadyExistsError] m ()
-installHLSUnpackedLegacy path installDir ver forceInstall = do
-  lift $ logInfo "Installing HLS"
-  liftIO $ createDirRecursive' (fromInstallDir installDir)
-
-  -- install haskell-language-server-<ghcver>
-  bins@(_:_) <- liftIO $ findFiles
-    path
-    (makeRegexOpts compExtended
-                   execBlank
-                   ([s|^haskell-language-server-[0-9].*$|] :: ByteString)
-    )
-  forM_ bins $ \f -> do
-    let toF = dropSuffix exeExt f
-              <> (case installDir of
-                   IsolateDirResolved _ -> ""
-                   GHCupDir _ -> ("~" <>) . T.unpack . prettyVer $ ver
-                 )
-              <> exeExt
-
-    let srcPath = path </> f
-    let destPath = fromInstallDir installDir </> toF
-
-    unless forceInstall   -- if it is a force install, overwrite it.
-      (liftE $ throwIfFileAlreadyExists destPath)
-
-    copyFileE
-      srcPath
-      destPath
-    lift $ chmod_755 destPath
-
-  -- install haskell-language-server-wrapper
-  let wrapper = "haskell-language-server-wrapper"
-      toF = wrapper
-            <> (case installDir of
-                 IsolateDirResolved _ -> ""
-                 GHCupDir _ -> ("-" <>) . T.unpack . prettyVer $ ver
-               )
-            <> exeExt
-      srcWrapperPath = path </> wrapper <> exeExt
-      destWrapperPath = fromInstallDir installDir </> toF
-
-  unless forceInstall
-    (liftE $ throwIfFileAlreadyExists destWrapperPath)
-
-  copyFileE
-    srcWrapperPath
-    destWrapperPath
-
-  lift $ chmod_755 destWrapperPath
-
-
-
--- | Installs hls binaries @haskell-language-server-\<ghcver\>@
--- into @~\/.ghcup\/bin/@, as well as @haskell-languager-server-wrapper@.
-installHLSBin :: ( MonadMask m
-                 , MonadCatch m
-                 , MonadReader env m
-                 , HasPlatformReq env
-                 , HasGHCupInfo env
-                 , HasDirs env
-                 , HasSettings env
-                 , HasLog env
-                 , MonadResource m
-                 , MonadIO m
-                 , MonadUnliftIO m
-                 , MonadFail m
-                 )
-              => Version
-              -> InstallDir
-              -> Bool            -- force install
-              -> Excepts
-                   '[ AlreadyInstalled
-                    , CopyError
-                    , DigestError
-                    , GPGError
-                    , DownloadFailed
-                    , NoDownload
-                    , NotInstalled
-                    , UnknownArchive
-                    , TarDirDoesNotExist
-                    , ArchiveResult
-                    , FileAlreadyExistsError
-                    , ProcessError
-                    , DirNotEmpty
-                    ]
-                   m
-                   ()
-installHLSBin ver installDir forceInstall = do
-  dlinfo <- liftE $ getDownloadInfo HLS ver
-  installHLSBindist dlinfo ver installDir forceInstall
-
-
-compileHLS :: ( MonadMask m
-              , MonadCatch m
-              , MonadReader env m
-              , HasDirs env
-              , HasSettings env
-              , HasPlatformReq env
-              , HasGHCupInfo env
-              , HasLog env
-              , MonadResource m
-              , MonadIO m
-              , MonadUnliftIO m
-              , MonadFail m
-              )
-           => Either Version GitBranch
-           -> [Version]
-           -> Maybe Int
-           -> Maybe Version
-           -> InstallDir
-           -> Maybe (Either FilePath URI)
-           -> Maybe URI
-           -> Maybe (Either FilePath [URI])  -- ^ patches
-           -> [Text]                   -- ^ additional args to cabal install
-           -> Excepts '[ NoDownload
-                       , GPGError
-                       , DownloadFailed
-                       , DigestError
-                       , UnknownArchive
-                       , TarDirDoesNotExist
-                       , ArchiveResult
-                       , BuildFailed
-                       , NotInstalled
-                       ] m Version
-compileHLS targetHLS ghcs jobs ov installDir cabalProject cabalProjectLocal patches cabalArgs = do
-  PlatformRequest { .. } <- lift getPlatformReq
-  GHCupInfo { _ghcupDownloads = dls } <- lift getGHCupInfo
-  Dirs { .. } <- lift getDirs
-
-
-  (workdir, tver) <- case targetHLS of
-    -- unpack from version tarball
-    Left tver -> do
-      lift $ logDebug $ "Requested to compile: " <> prettyVer tver
-
-      -- download source tarball
-      dlInfo <-
-        preview (ix HLS % ix tver % viSourceDL % _Just) dls
-          ?? NoDownload
-      dl <- liftE $ downloadCached dlInfo Nothing
-
-      -- unpack
-      tmpUnpack <- lift mkGhcupTmpDir
-      liftE $ cleanUpOnError tmpUnpack (unpackToDir tmpUnpack dl)
-      liftE $ catchWarn $ lEM @_ @'[ProcessError] $ darwinNotarization _rPlatform tmpUnpack
-
-      workdir <- maybe (pure tmpUnpack)
-                       (liftE . intoSubdir tmpUnpack)
-                       (view dlSubdir dlInfo)
-
-      pure (workdir, tver)
-
-    -- clone from git
-    Right GitBranch{..} -> do
-      tmpUnpack <- lift mkGhcupTmpDir
-      let git args = execLogged "git" ("--no-pager":args) (Just tmpUnpack) "git" Nothing
-      tver <- reThrowAll @_ @'[ProcessError] DownloadFailed $ do
-        let rep = fromMaybe "https://github.com/haskell/haskell-language-server.git" repo
-        lift $ logInfo $ "Fetching git repo " <> T.pack rep <> " at ref " <> T.pack ref <> " (this may take a while)"
-        lEM $ git [ "init" ]
-        lEM $ git [ "remote"
-                  , "add"
-                  , "origin"
-                  , fromString rep ]
-
-        let fetch_args =
-                  [ "fetch"
-                  , "--depth"
-                  , "1"
-                  , "--quiet"
-                  , "origin"
-                  , fromString ref ]
-        lEM $ git fetch_args
-
-        lEM $ git [ "checkout", "FETCH_HEAD" ]
-        (Just gpd) <- parseGenericPackageDescriptionMaybe <$> liftIO (B.readFile (tmpUnpack </> "haskell-language-server.cabal"))
-        pure . (\c -> Version Nothing c [] Nothing)
-          . NE.fromList . fmap (NE.fromList . (:[]) . digits . fromIntegral)
-          . versionNumbers
-          . pkgVersion
-          . package
-          . packageDescription
-          $ gpd
-
-      liftE $ catchWarn $ lEM @_ @'[ProcessError] $ darwinNotarization _rPlatform tmpUnpack
-      lift $ logInfo $ "Git version " <> T.pack ref <> " corresponds to HLS version " <> prettyVer tver
-
-      pure (tmpUnpack, tver)
-
-  -- the version that's installed may differ from the
-  -- compiled version, so the user can overwrite it
-  let installVer = fromMaybe tver ov
-
-  liftE $ runBuildAction
-    workdir
-    Nothing
-    (reThrowAll @_ @'[GPGError, DownloadFailed, DigestError, PatchFailed, ProcessError, FileAlreadyExistsError, CopyError] @'[BuildFailed] (BuildFailed workdir) $ do
-      let tmpInstallDir = workdir </> "out"
-      liftIO $ createDirRecursive' tmpInstallDir
-
-      -- apply patches
-      liftE $ applyAnyPatch patches workdir
-
-      -- set up project files
-      cp <- case cabalProject of
-        Just (Left cp)
-          | isAbsolute cp -> do
-              copyFileE cp (workdir </> "cabal.project")
-              pure "cabal.project"
-          | otherwise -> pure (takeFileName cp)
-        Just (Right uri) -> do
-          tmpUnpack <- lift withGHCupTmpDir
-          cp <- liftE $ download uri Nothing Nothing tmpUnpack (Just "cabal.project") False
-          copyFileE cp (workdir </> "cabal.project")
-          pure "cabal.project"
-        Nothing -> pure "cabal.project"
-      forM_ cabalProjectLocal $ \uri -> do
-        tmpUnpack <- lift withGHCupTmpDir
-        cpl <- liftE $ download uri Nothing Nothing tmpUnpack (Just (cp <.> "local")) False
-        copyFileE cpl (workdir </> cp <.> "local")
-      artifacts <- forM (sort ghcs) $ \ghc -> do
-        let ghcInstallDir = tmpInstallDir </> T.unpack (prettyVer ghc)
-        liftIO $ createDirRecursive' tmpInstallDir
-        lift $ logInfo $ "Building HLS " <> prettyVer installVer <> " for GHC version " <> prettyVer ghc
-        liftE $ lEM @_ @'[ProcessError] $
-          execLogged "cabal" ( [ "v2-install"
-                               , "-w"
-                               , "ghc-" <> T.unpack (prettyVer ghc)
-                               , "--install-method=copy"
-                               ] ++
-                               maybe [] (\j -> ["--jobs=" <> show j]) jobs ++
-                               [ "--overwrite-policy=always"
-                               , "--disable-profiling"
-                               , "--disable-tests"
-                               , "--installdir=" <> ghcInstallDir
-                               , "--project-file=" <> cp
-                               ] ++ fmap T.unpack cabalArgs ++ [
-                                 "exe:haskell-language-server"
-                               , "exe:haskell-language-server-wrapper"]
-                             )
-          (Just workdir) "cabal" Nothing
-        pure ghcInstallDir
-
-      forM_ artifacts $ \artifact -> do
-        liftIO $ renameFile (artifact </> "haskell-language-server" <.> exeExt)
-          (tmpInstallDir </> "haskell-language-server-" <> takeFileName artifact <.> exeExt)
-        liftIO $ renameFile (artifact </> "haskell-language-server-wrapper" <.> exeExt)
-          (tmpInstallDir </> "haskell-language-server-wrapper" <.> exeExt)
-        liftIO $ rmPathForcibly artifact
-
-      case installDir of
-        IsolateDir isoDir -> do
-          lift $ logInfo $ "isolated installing HLS to " <> T.pack isoDir
-          liftE $ installHLSUnpackedLegacy tmpInstallDir (IsolateDirResolved isoDir) installVer True
-        GHCupInternal -> do
-          liftE $ installHLSUnpackedLegacy tmpInstallDir (GHCupDir binDir) installVer True
-    )
-
-  pure installVer
-
-
-
--- | Installs stack into @~\/.ghcup\/bin/stack-\<ver\>@ and
--- creates a default @stack -> stack-x.y.z.q@ symlink for
--- the latest installed version.
-installStackBin :: ( MonadMask m
-                   , MonadCatch m
-                   , MonadReader env m
-                   , HasDirs env
-                   , HasSettings env
-                   , HasPlatformReq env
-                   , HasGHCupInfo env
-                   , HasLog env
-                   , MonadResource m
-                   , MonadIO m
-                   , MonadUnliftIO m
-                   , MonadFail m
-                   )
-                => Version
-                -> InstallDir
-                -> Bool            -- ^ Force install
-                -> Excepts
-                     '[ AlreadyInstalled
-                      , CopyError
-                      , DigestError
-                      , GPGError
-                      , DownloadFailed
-                      , NoDownload
-                      , NotInstalled
-                      , UnknownArchive
-                      , TarDirDoesNotExist
-                      , ArchiveResult
-                      , FileAlreadyExistsError
-                      ]
-                     m
-                     ()
-installStackBin ver installDir forceInstall = do
-  dlinfo <- liftE $ getDownloadInfo Stack ver
-  installStackBindist dlinfo ver installDir forceInstall
-
-
--- | Like 'installStackBin', except takes the 'DownloadInfo' as
--- argument instead of looking it up from 'GHCupDownloads'.
-installStackBindist :: ( MonadMask m
-                       , MonadCatch m
-                       , MonadReader env m
-                       , HasPlatformReq env
-                       , HasDirs env
-                       , HasSettings env
-                       , HasLog env
-                       , MonadResource m
-                       , MonadIO m
-                       , MonadUnliftIO m
-                       , MonadFail m
-                       )
-                    => DownloadInfo
-                    -> Version
-                    -> InstallDir
-                    -> Bool           -- ^ Force install
-                    -> Excepts
-                         '[ AlreadyInstalled
-                          , CopyError
-                          , DigestError
-                          , GPGError
-                          , DownloadFailed
-                          , NoDownload
-                          , NotInstalled
-                          , UnknownArchive
-                          , TarDirDoesNotExist
-                          , ArchiveResult
-                          , FileAlreadyExistsError
-                          ]
-                         m
-                         ()
-installStackBindist dlinfo ver installDir forceInstall = do
-  lift $ logDebug $ "Requested to install stack version " <> prettyVer ver
-
-  PlatformRequest {..} <- lift getPlatformReq
-  Dirs {..} <- lift getDirs
-
-  regularStackInstalled <- lift $ checkIfToolInstalled Stack ver
-
-  if
-    | not forceInstall
-    , regularStackInstalled
-    , GHCupInternal <- installDir -> do
-        throwE $ AlreadyInstalled Stack ver
-
-    | forceInstall
-    , regularStackInstalled
-    , GHCupInternal <- installDir -> do
-        lift $ logInfo "Removing the currently installed version of Stack first!"
-        liftE $ rmStackVer ver
-
-    | otherwise -> pure ()
-
-  -- download (or use cached version)
-  dl <- liftE $ downloadCached dlinfo Nothing
-
-  -- unpack
-  tmpUnpack <- lift withGHCupTmpDir
-  liftE $ cleanUpOnError tmpUnpack (unpackToDir tmpUnpack dl)
-  liftE $ catchWarn $ lEM @_ @'[ProcessError] $ darwinNotarization _rPlatform tmpUnpack
-
-  -- the subdir of the archive where we do the work
-  workdir <- maybe (pure tmpUnpack) (liftE . intoSubdir tmpUnpack) (view dlSubdir dlinfo)
-
-  case installDir of
-    IsolateDir isoDir -> do                 -- isolated install
-      lift $ logInfo $ "isolated installing Stack to " <> T.pack isoDir
-      liftE $ installStackUnpacked workdir (IsolateDirResolved isoDir) ver forceInstall
-    GHCupInternal -> do                     -- regular install
-      liftE $ installStackUnpacked workdir (GHCupDir binDir) ver forceInstall
-
-
--- | Install an unpacked stack distribution.
-installStackUnpacked :: (MonadReader env m, HasLog env, MonadCatch m, MonadIO m)
-              => FilePath      -- ^ Path to the unpacked stack bindist (where the executable resides)
-              -> InstallDirResolved
-              -> Version
-              -> Bool          -- ^ Force install
-              -> Excepts '[CopyError, FileAlreadyExistsError] m ()
-installStackUnpacked path installDir ver forceInstall = do
-  lift $ logInfo "Installing stack"
-  let stackFile = "stack"
-  liftIO $ createDirRecursive' (fromInstallDir installDir)
-  let destFileName = stackFile
-                     <> (case installDir of
-                          IsolateDirResolved _ -> ""
-                          GHCupDir _ -> ("-" <>) .  T.unpack . prettyVer $ ver
-                        )
-                     <> exeExt
-      destPath = fromInstallDir installDir </> destFileName
-
-  unless forceInstall
-    (liftE $ throwIfFileAlreadyExists destPath)
-
-  copyFileE
-    (path </> stackFile <> exeExt)
-    destPath
-  lift $ chmod_755 destPath
-
-
-    ---------------------
-    --[ Set GHC/cabal ]--
-    ---------------------
-
-
-
--- | Set GHC symlinks in @~\/.ghcup\/bin@ for the requested GHC version. The behavior depends
--- on `SetGHC`:
---
---   * SetGHCOnly: @~\/.ghcup\/bin\/ghc -> ~\/.ghcup\/ghc\/\<ver\>\/bin\/ghc@
---   * SetGHC_XY: @~\/.ghcup\/bin\/ghc-X.Y -> ~\/.ghcup\/ghc\/\<ver\>\/bin\/ghc@
---   * SetGHC_XYZ: @~\/.ghcup\/bin\/ghc-\<ver\> -> ~\/.ghcup\/ghc\/\<ver\>\/bin\/ghc@
---
--- Additionally creates a @~\/.ghcup\/share -> ~\/.ghcup\/ghc\/\<ver\>\/share symlink@
--- for 'SetGHCOnly' constructor.
-setGHC :: ( MonadReader env m
-          , HasDirs env
-          , HasLog env
-          , MonadThrow m
-          , MonadFail m
-          , MonadIO m
-          , MonadCatch m
-          , MonadMask m
-          , MonadUnliftIO m
-          )
-       => GHCTargetVersion
-       -> SetGHC
-       -> Maybe FilePath  -- if set, signals that we're not operating in ~/.ghcup/bin
-                          -- and don't want mess with other versions
-       -> Excepts '[NotInstalled] m GHCTargetVersion
-setGHC ver sghc mBinDir = do
-  let verS = T.unpack $ prettyVer (_tvVersion ver)
-  ghcdir                        <- lift $ ghcupGHCDir ver
-
-  whenM (lift $ not <$> ghcInstalled ver) (throwE (NotInstalled GHC ver))
-
-  -- symlink destination
-  binDir <- case mBinDir of
-    Just x -> pure x
-    Nothing -> do
-      Dirs {binDir = f} <- lift getDirs
-      pure f
-
-  -- first delete the old symlinks (this fixes compatibility issues
-  -- with old ghcup)
-  when (isNothing mBinDir) $
-    case sghc of
-      SetGHCOnly -> liftE $ rmPlainGHC (_tvTarget ver)
-      SetGHC_XY  -> liftE $ rmMajorGHCSymlinks ver
-      SetGHC_XYZ -> liftE $ rmMinorGHCSymlinks ver
-
-  -- for ghc tools (ghc, ghci, haddock, ...)
-  verfiles <- ghcToolFiles ver
-  forM_ verfiles $ \file -> do
-    mTargetFile <- case sghc of
-      SetGHCOnly -> pure $ Just file
-      SetGHC_XY  -> do
-        handle
-            (\(e :: ParseError) -> lift $ logWarn (T.pack $ displayException e) >> pure Nothing)
-          $ do
-            (mj, mi) <- getMajorMinorV (_tvVersion ver)
-            let major' = intToText mj <> "." <> intToText mi
-            pure $ Just (file <> "-" <> T.unpack major')
-      SetGHC_XYZ ->
-        pure $ Just (file <> "-" <> verS)
-
-    -- create symlink
-    forM_ mTargetFile $ \targetFile -> do
-      bindir <- ghcInternalBinDir ver
-      let fullF = binDir </> targetFile  <> exeExt
-          fileWithExt = bindir </> file <> exeExt
-      destL <- binarySymLinkDestination binDir fileWithExt
-      lift $ createLink destL fullF
-
-  when (isNothing mBinDir) $ do
-    -- create symlink for share dir
-    when (isNothing . _tvTarget $ ver) $ lift $ symlinkShareDir ghcdir verS
-
-    when (sghc == SetGHCOnly) $ lift warnAboutHlsCompatibility
-
-  pure ver
-
- where
-
-  symlinkShareDir :: ( MonadReader env m
-                     , HasDirs env
-                     , MonadIO m
-                     , HasLog env
-                     , MonadCatch m
-                     , MonadMask m
-                     )
-                  => FilePath
-                  -> String
-                  -> m ()
-  symlinkShareDir ghcdir ver' = do
-    Dirs {..} <- getDirs
-    let destdir = baseDir
-    case sghc of
-      SetGHCOnly -> do
-        let sharedir     = "share"
-        let fullsharedir = ghcdir </> sharedir
-        logDebug $ "Checking for sharedir existence: " <> T.pack fullsharedir
-        whenM (liftIO $ doesDirectoryExist fullsharedir) $ do
-          let fullF   = destdir </> sharedir
-          let targetF = "." </> "ghc" </> ver' </> sharedir
-          logDebug $ "rm -f " <> T.pack fullF
-          hideError doesNotExistErrorType $ rmDirectoryLink fullF
-          logDebug $ "ln -s " <> T.pack targetF <> " " <> T.pack fullF
-
-          if isWindows
-          then liftIO
-                 -- On windows we need to be more permissive
-                 -- in case symlinks can't be created, be just
-                 -- give up here. This symlink isn't strictly necessary.
-                 $ hideError permissionErrorType
-                 $ hideError illegalOperationErrorType
-                 $ createDirectoryLink targetF fullF
-          else liftIO
-                 $ createDirectoryLink targetF fullF
-      _ -> pure ()
-
-unsetGHC :: ( MonadReader env m
-            , HasDirs env
-            , HasLog env
-            , MonadThrow m
-            , MonadFail m
-            , MonadIO m
-            , MonadMask m
-            )
-         => Maybe Text
-         -> Excepts '[NotInstalled] m ()
-unsetGHC = rmPlainGHC
-
-
--- | Set the @~\/.ghcup\/bin\/cabal@ symlink.
-setCabal :: ( MonadMask m
-            , MonadReader env m
-            , HasDirs env
-            , HasLog env
-            , MonadFail m
-            , MonadIO m
-            , MonadUnliftIO m)
-         => Version
-         -> Excepts '[NotInstalled] m ()
-setCabal ver = do
-  let targetFile = "cabal-" <> T.unpack (prettyVer ver) <> exeExt
-
-  -- symlink destination
-  Dirs {..} <- lift getDirs
-
-  whenM (liftIO $ not <$> doesFileExist (binDir </> targetFile))
-    $ throwE
-    $ NotInstalled Cabal (GHCTargetVersion Nothing ver)
-
-  let cabalbin = binDir </> "cabal" <> exeExt
-
-  -- create link
-  let destL = targetFile
-  lift $ createLink destL cabalbin
-
-  pure ()
-
-unsetCabal :: ( MonadMask m
-              , MonadReader env m
-              , HasDirs env
-              , MonadIO m)
-           => m ()
-unsetCabal = do
-  Dirs {..} <- getDirs
-  let cabalbin = binDir </> "cabal" <> exeExt
-  hideError doesNotExistErrorType $ rmLink cabalbin
-
-
--- | Set the haskell-language-server symlinks.
-setHLS :: ( MonadReader env m
-          , HasDirs env
-          , HasLog env
-          , MonadIO m
-          , MonadMask m
-          , MonadFail m
-          , MonadUnliftIO m
-          )
-       => Version
-       -> SetHLS
-       -> Maybe FilePath  -- if set, signals that we're not operating in ~/.ghcup/bin
-                          -- and don't want mess with other versions
-       -> Excepts '[NotInstalled] m ()
-setHLS ver shls mBinDir = do
-  whenM (lift $ not <$> hlsInstalled ver) (throwE (NotInstalled HLS (GHCTargetVersion Nothing ver)))
-
-  -- symlink destination
-  binDir <- case mBinDir of
-    Just x -> pure x
-    Nothing -> do
-      Dirs {binDir = f} <- lift getDirs
-      pure f
-
-  -- first delete the old symlinks
-  when (isNothing mBinDir) $
-    case shls of
-      -- not for legacy
-      SetHLS_XYZ -> liftE $ rmMinorHLSSymlinks ver
-      -- legacy and new
-      SetHLSOnly -> liftE rmPlainHLS
-
-  case shls of
-    -- not for legacy
-    SetHLS_XYZ -> do
-      bins <- lift $ hlsInternalServerScripts ver Nothing
-
-      forM_ bins $ \f -> do
-        let fname = takeFileName f
-        destL <- binarySymLinkDestination binDir f
-        let target = if "haskell-language-server-wrapper" `isPrefixOf` fname
-                     then fname <> "-" <> T.unpack (prettyVer ver) <> exeExt
-                     else fname <> "~" <> T.unpack (prettyVer ver) <> exeExt
-        lift $ createLink destL (binDir </> target)
-
-    -- legacy and new
-    SetHLSOnly -> do
-      -- set haskell-language-server-<ghcver> symlinks
-      bins <- lift $ hlsServerBinaries ver Nothing
-      when (null bins) $ throwE $ NotInstalled HLS (GHCTargetVersion Nothing ver)
-
-      forM_ bins $ \f -> do
-        let destL = f
-        let target = (<> exeExt) . head . splitOn "~" $ f
-        lift $ createLink destL (binDir </> target)
-
-      -- set haskell-language-server-wrapper symlink
-      let destL = "haskell-language-server-wrapper-" <> T.unpack (prettyVer ver) <> exeExt
-      let wrapper = binDir </> "haskell-language-server-wrapper" <> exeExt
-
-      lift $ createLink destL wrapper
-
-      when (isNothing mBinDir) $
-        lift warnAboutHlsCompatibility
-
-
-unsetHLS :: ( MonadMask m
-            , MonadReader env m
-            , HasDirs env
-            , MonadIO m)
-         => m ()
-unsetHLS = do
-  Dirs {..} <- getDirs
-  let wrapper = binDir </> "haskell-language-server-wrapper" <> exeExt
-  bins   <- liftIO $ handleIO (\_ -> pure []) $ findFiles'
-    binDir
-    (MP.chunk "haskell-language-server-" <* pvp' <* MP.chunk (T.pack exeExt) <* MP.eof)
-  forM_ bins (hideError doesNotExistErrorType . rmLink . (binDir </>))
-  hideError doesNotExistErrorType $ rmLink wrapper
-
-
--- | Set the @~\/.ghcup\/bin\/stack@ symlink.
-setStack :: ( MonadMask m
-            , MonadReader env m
-            , HasDirs env
-            , HasLog env
-            , MonadThrow m
-            , MonadFail m
-            , MonadIO m
-            , MonadUnliftIO m
-            )
-         => Version
-         -> Excepts '[NotInstalled] m ()
-setStack ver = do
-  let targetFile = "stack-" <> T.unpack (prettyVer ver) <> exeExt
-
-  -- symlink destination
-  Dirs {..} <- lift getDirs
-=======
->>>>>>> 28454250
 
     ------------
     --[ Nuke ]--
