cabal-version:      3.0
name:               ghcup
<<<<<<< HEAD
version:            0.1.17.10
=======
version:            0.1.18.0
>>>>>>> 28454250
license:            LGPL-3.0-only
license-file:       LICENSE
copyright:          Julian Ospald 2020
maintainer:         hasufell@posteo.de
author:             Julian Ospald
homepage:           https://gitlab.haskell.org/haskell/ghcup-hs
bug-reports:        https://gitlab.haskell.org/haskell/ghcup-hs/issues
synopsis:           ghc toolchain installer
description:
  A rewrite of the shell script ghcup, for providing
  a more stable user experience and exposing an API.

category:           System
build-type:         Simple
extra-doc-files:
  CHANGELOG.md
  data/config.yaml
  README.md

extra-source-files:
  data/build_mk/cross
  data/build_mk/default
  test/golden/GHCupInfo.json

source-repository head
  type:     git
  location: https://gitlab.haskell.org/haskell/ghcup-hs.git

flag tui
  description:
    Build the brick powered tui (ghcup tui). This is disabled on windows.

  default:     False
  manual:      True

flag internal-downloader
  description:
    Compile the internal downloader, which links against OpenSSL. This is disabled on windows.

  default:     False
  manual:      True

flag no-exe
  description: Don't build any executables
  default:     False
  manual:      True

library
  exposed-modules:
    GHCup
    GHCup.Cabal
    GHCup.Download
    GHCup.Download.Utils
    GHCup.Errors
    GHCup.GHC
    GHCup.HLS
    GHCup.List
    GHCup.Platform
    GHCup.Prelude
    GHCup.Prelude.File
    GHCup.Prelude.File.Search
    GHCup.Prelude.Internal
    GHCup.Prelude.Logger
    GHCup.Prelude.Logger.Internal
    GHCup.Prelude.MegaParsec
    GHCup.Prelude.Process
    GHCup.Prelude.String.QQ
    GHCup.Prelude.Version.QQ
    GHCup.Requirements
    GHCup.Stack
    GHCup.Types
    GHCup.Types.JSON
    GHCup.Types.JSON.Utils
    GHCup.Types.Optics
    GHCup.Utils
    GHCup.Utils.Dirs
    GHCup.Version

  hs-source-dirs:     lib
  other-modules:      Paths_ghcup
  autogen-modules:    Paths_ghcup
  default-language:   Haskell2010
  default-extensions:
    DeriveGeneric
    LambdaCase
    MultiWayIf
    NamedFieldPuns
    PackageImports
    QuasiQuotes
    RecordWildCards
    ScopedTypeVariables
    StrictData
    TupleSections
    TypeApplications
    TypeFamilies
    ViewPatterns

  ghc-options:
    -Wall -fwarn-tabs -fwarn-incomplete-uni-patterns
    -fwarn-incomplete-record-updates

  build-depends:
    , aeson                 >=1.4
    , async                 >=0.8        && <2.3
    , base                  >=4.12       && <5
    , base16-bytestring     >=0.1.1.6    && <1.1
    , binary                ^>=0.8.6.0
    , bytestring            ^>=0.10
    , Cabal                 ^>=3.6.2.0
    , case-insensitive      ^>=1.2.1.0
    , casing                ^>=0.1.4.1
    , containers            ^>=0.6
    , cryptohash-sha256     ^>=0.11.101.0
    , deepseq               ^>=1.4.4.0
    , directory             ^>=1.3.6.0
    , disk-free-space       ^>=0.1.0.1
    , exceptions            ^>=0.10
    , filepath              ^>=1.4.2.1
    , haskus-utils-types    ^>=1.5
    , haskus-utils-variant  ^>=3.2.1
    , libarchive            ^>=3.0.3.0
    , lzma-static           ^>=5.2.5.3
    , megaparsec            >=8.0.0      && <9.3
    , mtl                   ^>=2.2
    , optics                ^>=0.4
    , os-release            ^>=1.0.0
    , pretty                ^>=1.1.3.1
    , pretty-terminal       ^>=0.1.0.0
    , regex-posix           ^>=0.96
    , resourcet             ^>=1.2.2
    , retry                 ^>=0.8.1.2
    , safe                  ^>=0.3.18
    , safe-exceptions       ^>=0.1
    , split                 ^>=0.2.3.4
    , streamly              ^>=0.8.2
    , strict-base           ^>=0.4
    , template-haskell      >=2.7        && <2.18
    , temporary             ^>=1.3
    , text                  ^>=1.2.4.0
    , time                  ^>=1.9.3
    , transformers          ^>=0.5
    , unliftio-core         ^>=0.2.0.1
    , unordered-containers  ^>=0.2.10.0
    , uri-bytestring        ^>=0.3.2.2
    , vector                ^>=0.12
    , versions              >=4.0.1      && <5.1
    , word8                 ^>=0.1.3
    , yaml-streamly         ^>=0.12.0
    , zlib                  ^>=0.6.2.2

  if (flag(internal-downloader) && !os(windows))
    exposed-modules: GHCup.Download.IOStreams
    cpp-options:     -DINTERNAL_DOWNLOADER
    build-depends:
      , HsOpenSSL              >=0.11.4.18
      , http-io-streams        >=0.1.2.0
      , io-streams             >=1.5.2.1
      , terminal-progress-bar  >=0.4.1

  if os(windows)
    cpp-options:   -DIS_WINDOWS
    other-modules:
      GHCup.Prelude.File.Windows
      GHCup.Prelude.Process.Windows
      GHCup.Prelude.Windows

    build-depends:
      , bzlib
      , process  ^>=1.6.11.0
      , Win32    ^>=2.10

  else
    other-modules:
      GHCup.Prelude.File.Posix
      GHCup.Prelude.File.Posix.Foreign
      GHCup.Prelude.File.Posix.Traversals
      GHCup.Prelude.Posix
      GHCup.Prelude.Process.Posix

    c-sources:     cbits/dirutils.c
    build-depends:
      , bz2              >=0.5.0.5 && <1.1
      , terminal-size    ^>=0.3.2.1
      , unix             ^>=2.7
      , unix-bytestring  ^>=0.3.7.3

  if (flag(tui) && !os(windows))
    cpp-options:   -DBRICK
    build-depends: vty >=5.28.2 && <5.34

executable ghcup
  main-is:            Main.hs
  other-modules:
    GHCup.OptParse
    GHCup.OptParse.ChangeLog
    GHCup.OptParse.Common
    GHCup.OptParse.Compile
    GHCup.OptParse.Config
    GHCup.OptParse.DInfo
    GHCup.OptParse.GC
    GHCup.OptParse.Install
    GHCup.OptParse.List
    GHCup.OptParse.Nuke
    GHCup.OptParse.Prefetch
    GHCup.OptParse.Rm
    GHCup.OptParse.Run
    GHCup.OptParse.Set
    GHCup.OptParse.ToolRequirements
    GHCup.OptParse.UnSet
    GHCup.OptParse.Upgrade
    GHCup.OptParse.Whereis

  hs-source-dirs:     app/ghcup
  default-language:   Haskell2010
  default-extensions:
    LambdaCase
    MultiWayIf
    NamedFieldPuns
    PackageImports
    RecordWildCards
    ScopedTypeVariables
    StrictData
    TupleSections

  ghc-options:
    -Wall -fwarn-tabs -fwarn-incomplete-uni-patterns
    -fwarn-incomplete-record-updates -threaded

  build-depends:
    , aeson                 >=1.4
    , aeson-pretty          ^>=0.8.8
    , async                 ^>=2.2.3
    , base                  >=4.12     && <5
    , bytestring            ^>=0.10
    , cabal-plan            ^>=0.7.2
    , containers            ^>=0.6
    , deepseq               ^>=1.4
    , directory             ^>=1.3.6.0
    , filepath              ^>=1.4.2.1
    , ghcup
    , haskus-utils-variant  ^>=3.2.1
    , libarchive            ^>=3.0.3.0
    , megaparsec            >=8.0.0    && <9.3
    , mtl                   ^>=2.2
    , optparse-applicative  >=0.15.1.0 && <0.18
    , pretty                ^>=1.1.3.1
    , pretty-terminal       ^>=0.1.0.0
    , process               ^>=1.6.11.0
    , resourcet             ^>=1.2.2
    , safe                  ^>=0.3.18
    , safe-exceptions       ^>=0.1
    , tagsoup               ^>=0.14
    , template-haskell      >=2.7      && <2.18
    , temporary             ^>=1.3
    , text                  ^>=1.2.4.0
    , unordered-containers  ^>=0.2
    , uri-bytestring        ^>=0.3.2.2
    , utf8-string           ^>=1.0
    , vector                ^>=0.12
    , versions              >=4.0.1    && <5.1
    , yaml-streamly         ^>=0.12.0

  if flag(internal-downloader)
    cpp-options: -DINTERNAL_DOWNLOADER

  if (flag(tui) && !os(windows))
    cpp-options:   -DBRICK
    other-modules: BrickMain
    build-depends:
      , brick         ^>=0.64
      , transformers  ^>=0.5
      , unix          ^>=2.7
      , vty           >=5.28.2 && <5.34

  if os(windows)
    cpp-options: -DIS_WINDOWS

  else
    build-depends: unix ^>=2.7

  if flag(no-exe)
    buildable: False

test-suite ghcup-test
  type:               exitcode-stdio-1.0
  main-is:            Main.hs
  build-tool-depends: hspec-discover:hspec-discover -any
  hs-source-dirs:     test
  other-modules:
    GHCup.ArbitraryTypes
    GHCup.Types.JSONSpec
    GHCup.Utils.FileSpec
    Spec

  default-language:   Haskell2010
  default-extensions:
    LambdaCase
    MultiWayIf
    PackageImports
    RecordWildCards
    ScopedTypeVariables
    TupleSections

  ghc-options:
    -Wall -fwarn-tabs -fwarn-incomplete-uni-patterns
    -fwarn-incomplete-record-updates

  build-depends:
    , base                      >=4.12    && <5
    , bytestring                ^>=0.10
    , containers                ^>=0.6
    , directory                 ^>=1.3.6.0
    , filepath                  ^>=1.4.2.1
    , generic-arbitrary         >=0.1.0   && <0.3
    , ghcup
    , hspec                     >=2.7.10  && <2.10
    , hspec-golden-aeson        ^>=0.9
    , QuickCheck                ^>=2.14.1
    , quickcheck-arbitrary-adt  ^>=0.3.1.0
    , streamly                  ^>=0.8.2
    , text                      ^>=1.2.4.0
    , uri-bytestring            ^>=0.3.2.2
    , versions                  >=4.0.1   && <5.1<|MERGE_RESOLUTION|>--- conflicted
+++ resolved
@@ -1,10 +1,6 @@
 cabal-version:      3.0
 name:               ghcup
-<<<<<<< HEAD
-version:            0.1.17.10
-=======
 version:            0.1.18.0
->>>>>>> 28454250
 license:            LGPL-3.0-only
 license-file:       LICENSE
 copyright:          Julian Ospald 2020
